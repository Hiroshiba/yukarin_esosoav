"""機械学習モデルの学習メインスクリプト"""

import argparse
import os
import threading
from collections.abc import Iterator
from dataclasses import asdict, dataclass
from functools import partial
from pathlib import Path
from typing import Any

import torch
import yaml
from torch import nn
from torch.amp.autocast_mode import autocast
from torch.amp.grad_scaler import GradScaler
from torch.utils.data import DataLoader, Dataset, Sampler
from upath import UPath

from hiho_pytorch_base.batch import BatchOutput, collate_dataset_output
from hiho_pytorch_base.config import Config
from hiho_pytorch_base.dataset import DatasetType, create_dataset, prefetch_datas
from hiho_pytorch_base.evaluator import (
    Evaluator,
    EvaluatorOutput,
    calculate_value,
)
from hiho_pytorch_base.generator import Generator
from hiho_pytorch_base.model import (
    DiscriminatorModelOutput,
    GeneratorModelOutput,
    Model,
)
from hiho_pytorch_base.network.discriminator import (
    MultiPeriodDiscriminator,
    MultiScaleDiscriminator,
)
from hiho_pytorch_base.network.predictor import Predictor, create_predictor
from hiho_pytorch_base.utility.pytorch_utility import (
    init_weights,
    make_optimizer,
    make_scheduler,
)
from hiho_pytorch_base.utility.train_utility import (
    DataNumProtocol,
    Logger,
    SaveManager,
    reduce_result,
)
from hiho_pytorch_base.utility.upath_utility import to_local_path


def _delete_data_num(output: DataNumProtocol) -> dict[str, Any]:
    if not hasattr(output, "data_num"):
        raise ValueError("Output does not have 'data_num' attribute")
    return {k: v for k, v in asdict(output).items() if k != "data_num"}


@dataclass
class TrainingResults:
    """学習結果"""

    train_generator: GeneratorModelOutput
    train_discriminator: DiscriminatorModelOutput

    def to_summary_dict(self) -> dict[str, Any]:
        """ログ出力用の辞書を生成"""
        return {
            DatasetType.TRAIN.value: {
                "generator": _delete_data_num(self.train_generator),
                "discriminator": _delete_data_num(self.train_discriminator),
            }
        }


@dataclass
class EvaluationResults:
    """評価結果"""

    test_generator: GeneratorModelOutput
    test_discriminator: DiscriminatorModelOutput
    eval: EvaluatorOutput | None
    valid: EvaluatorOutput | None

    def to_summary_dict(self) -> dict[str, Any]:
        """ログ出力用の辞書を生成"""
        summary = {
            DatasetType.TEST.value: {
                "generator": _delete_data_num(self.test_generator),
                "discriminator": _delete_data_num(self.test_discriminator),
            }
        }
        if self.eval is not None:
            summary[DatasetType.EVAL.value] = _delete_data_num(self.eval)
        if self.valid is not None:
            summary[DatasetType.VALID.value] = _delete_data_num(self.valid)
        return summary


@dataclass
class TrainingContext:
    """学習に必要な全てのオブジェクトをまとめる"""

    config: Config
    train_loader: DataLoader
    test_loader: DataLoader
    eval_loader: DataLoader | None
    valid_loader: DataLoader | None
    model: Model
    predictor: Predictor
    evaluator: Evaluator
    generator_optimizer: torch.optim.Optimizer
    discriminator_optimizer: torch.optim.Optimizer
    generator_scaler: GradScaler
    discriminator_scaler: GradScaler
    logger: Logger
    generator_scheduler: torch.optim.lr_scheduler.LRScheduler | None
    discriminator_scheduler: torch.optim.lr_scheduler.LRScheduler | None
    save_manager: SaveManager
    device: str
    epoch: int
    iteration: int
    snapshot_path: Path


class FirstEpochOrderedSampler(Sampler[int]):
    """初回エポックは指定順序、以降はランダムサンプリング。prefetchに有効。"""

    def __init__(self, first_indices: list[int]) -> None:
        self.first_indices = first_indices
        self.first_epoch = True

    def __iter__(self) -> Iterator[int]:  # noqa: D105
        if self.first_epoch:
            self.first_epoch = False
            return iter(self.first_indices)
        else:
            indices_tensor = torch.tensor(self.first_indices)
            return iter(indices_tensor[torch.randperm(len(indices_tensor))].tolist())

    def __len__(self) -> int:  # noqa: D105
        return len(self.first_indices)


def create_data_loader(
    config: Config,
    dataset: Dataset,
    for_train: bool,
    for_eval: bool,
    first_indices: list[int] | None,
) -> DataLoader:
    """DataLoaderを作成"""
    batch_size = config.train.eval_batch_size if for_eval else config.train.batch_size

    if first_indices is not None:
        sampler = FirstEpochOrderedSampler(first_indices)
        shuffle = False
    else:
        sampler = None
        shuffle = True

    num_workers = config.train.preprocess_workers
    if num_workers is None:
        num_workers = os.cpu_count()
        if num_workers is None:
            raise ValueError("Failed to get CPU count")

    return DataLoader(
        dataset=dataset,
        batch_size=batch_size,
        shuffle=shuffle,
        sampler=sampler,
        num_workers=num_workers,
        collate_fn=collate_dataset_output,
        pin_memory=config.train.use_gpu,
        drop_last=for_train,
        timeout=0 if num_workers == 0 else 30,
        persistent_workers=num_workers > 0,
    )


def setup_training_context(
    config_yaml_path: UPath, output_dir: Path
) -> TrainingContext:
    """TrainingContextを作成"""
    # config
    config = Config.from_dict(yaml.safe_load(config_yaml_path.read_text()))
    config.add_git_info()
    config.validate_config()

    # dataset
    datasets = create_dataset(config.dataset)

    # prefetch
    train_indices = torch.randperm(len(datasets.train)).tolist()
    threading.Thread(
        target=partial(
            prefetch_datas,
            train_datas=datasets.train.datas,
            test_datas=datasets.test.datas,
            valid_datas=datasets.valid.datas if datasets.valid is not None else None,
            train_indices=train_indices,
            train_batch_size=config.train.batch_size,
            num_prefetch=config.train.prefetch_workers,
        ),
        daemon=True,
    ).start()

    # data loader
    train_loader = create_data_loader(
        config,
        datasets.train,
        for_train=True,
        for_eval=False,
        first_indices=train_indices,
    )
    test_loader = create_data_loader(
        config, datasets.test, for_train=False, for_eval=False, first_indices=None
    )
    eval_loader = (
        create_data_loader(
            config, datasets.eval, for_train=False, for_eval=True, first_indices=None
        )
        if datasets.eval is not None
        else None
    )
    valid_loader = (
        create_data_loader(
            config, datasets.valid, for_train=False, for_eval=True, first_indices=None
        )
        if datasets.valid is not None
        else None
    )

    # predictor
    predictor = create_predictor(config.network)
    device = "cuda" if config.train.use_gpu else "cpu"
    if config.train.pretrained_predictor_path is not None:
        state_dict = torch.load(
            to_local_path(config.train.pretrained_predictor_path), map_location=device
        )
        predictor.load_state_dict(state_dict)
    if config.train.pretrained_vocoder_path is not None:
        state_dict = torch.load(
            to_local_path(config.train.pretrained_vocoder_path), map_location=device
        )
        if "generator" in state_dict:  # NOTE: hifi-ganの形式
            predictor.vocoder.load_state_dict(state_dict["generator"])
        else:
            raise ValueError(
                "pretrained_vocoder_path state_dict does not have 'generator' key"
            )
    print("predictor:", predictor)

    # model
    # predictor_scripted: Predictor = torch.compile(predictor)  # type: ignore
    predictor_scripted = predictor  # FIXME: コンパイルは一旦保留
    mpd = MultiPeriodDiscriminator(
        initial_channel=config.network.discriminator.mpd_initial_channel
    )
    msd = MultiScaleDiscriminator(
        initial_channel=config.network.discriminator.msd_initial_channel
    )
    if config.train.pretrained_discriminator_path is not None:
        state_dict = torch.load(
            to_local_path(config.train.pretrained_discriminator_path),
            map_location=device,
        )
        if "mpd" in state_dict and "msd" in state_dict:  # NOTE: hifi-ganの形式
            mpd.load_state_dict(state_dict["mpd"])
            msd.load_state_dict(state_dict["msd"])
        else:
            raise ValueError(
                "pretrained_discriminator_path state_dict does not have 'mpd' and 'msd' keys"
            )
    model = Model(
        model_config=config.model,
        predictor=predictor_scripted,
        mpd=mpd,
        msd=msd,
    )
    if config.train.weight_initializer is not None:
        init_weights(model, name=config.train.weight_initializer)
    model.to(device)

    # evaluator
    generator = Generator(
        config=config, predictor=predictor_scripted, use_gpu=config.train.use_gpu
    )
    evaluator = Evaluator(generator=generator)

    # optimizer
    generator_optimizer = make_optimizer(
        config_dict=config.train.generator_optimizer, model=predictor
    )
    discriminator_optimizer = make_optimizer(
        config_dict=config.train.discriminator_optimizer,
        model=nn.ModuleList([mpd, msd]),
    )
    generator_scaler = GradScaler(device, enabled=config.train.use_amp)
    discriminator_scaler = GradScaler(device, enabled=config.train.use_amp)

    # logger
    logger = Logger(
        config_dict=config.to_dict(),
        project_category=config.project.category,
        project_name=config.project.name,
        output_dir=output_dir,
    )

    # scheduler
    generator_scheduler = (
        make_scheduler(
            config_dict=config.train.generator_scheduler,
            optimizer=generator_optimizer,
        )
        if config.train.generator_scheduler is not None
        else None
    )
    discriminator_scheduler = (
        make_scheduler(
            config_dict=config.train.discriminator_scheduler,
            optimizer=discriminator_optimizer,
        )
        if config.train.discriminator_scheduler is not None
        else None
    )

    # save
    save_manager = SaveManager(
        predictor=predictor,
        prefix="predictor_",
        output_dir=output_dir,
        top_num=config.train.model_save_num,
        last_num=config.train.model_save_num,
    )

    return TrainingContext(
        config=config,
        train_loader=train_loader,
        test_loader=test_loader,
        eval_loader=eval_loader,
        valid_loader=valid_loader,
        model=model,
        predictor=predictor,
        evaluator=evaluator,
        generator_optimizer=generator_optimizer,
        discriminator_optimizer=discriminator_optimizer,
        generator_scaler=generator_scaler,
        discriminator_scaler=discriminator_scaler,
        logger=logger,
        generator_scheduler=generator_scheduler,
        discriminator_scheduler=discriminator_scheduler,
        save_manager=save_manager,
        device=device,
        epoch=0,
        iteration=0,
        snapshot_path=output_dir / "snapshot.pth",
    )


def load_snapshot(context: TrainingContext) -> None:
    """学習状態を復元"""
    snapshot = torch.load(context.snapshot_path, map_location=context.device)

    context.model.load_state_dict(snapshot["model"])
    context.generator_optimizer.load_state_dict(snapshot["generator_optimizer"])
    context.discriminator_optimizer.load_state_dict(snapshot["discriminator_optimizer"])
    context.generator_scaler.load_state_dict(snapshot["generator_scaler"])
    context.discriminator_scaler.load_state_dict(snapshot["discriminator_scaler"])
    context.logger.load_state_dict(snapshot["logger"])

    context.iteration = snapshot["iteration"]
    context.epoch = snapshot["epoch"]

    if context.generator_scheduler is not None:
        context.generator_scheduler.last_epoch = context.epoch
    if context.discriminator_scheduler is not None:
        context.discriminator_scheduler.last_epoch = context.epoch


def train_one_epoch(context: TrainingContext) -> TrainingResults:
    """１エポックの学習処理"""
    context.model.train()
    if hasattr(context.generator_optimizer, "train"):
        context.generator_optimizer.train()  # type: ignore
    if hasattr(context.discriminator_optimizer, "train"):
        context.discriminator_optimizer.train()  # type: ignore

    gradient_accumulation = context.config.train.gradient_accumulation
    context.generator_optimizer.zero_grad()  # NOTE: 端数分の勾配を消す
    context.discriminator_optimizer.zero_grad()

    generator_results: list[GeneratorModelOutput] = []
    discriminator_results: list[DiscriminatorModelOutput] = []

    for batch_index, batch in enumerate(context.train_loader, start=1):
        batch = batch.to_device(context.device, non_blocking=True)

        # Discriminatorの更新
        with autocast(context.device, enabled=context.config.train.use_amp):
            spec1_list, spec2_list, pred_wave_list = context.model.forward(batch)
            discriminator_output = context.model.calc_discriminator(
                batch=batch,
                pred_wave_list=pred_wave_list,
            )
        discriminator_loss = discriminator_output.loss / gradient_accumulation
        if discriminator_loss.isnan():
            raise ValueError("discriminator loss is NaN")

<<<<<<< HEAD
        context.discriminator_scaler.scale(discriminator_loss).backward()
=======
        loss = result.loss / gradient_accumulation
        if not loss.isfinite():
            raise ValueError("loss is NaN")
>>>>>>> 4f697c86

        if batch_index % gradient_accumulation == 0:
            context.discriminator_scaler.step(context.discriminator_optimizer)
            context.discriminator_scaler.update()
            context.discriminator_optimizer.zero_grad()

        discriminator_results.append(discriminator_output.detach_cpu())

        # Generatorの更新
        with autocast(context.device, enabled=context.config.train.use_amp):
            generator_output = context.model.calc_generator(
                batch=batch,
                spec1_list=spec1_list,
                spec2_list=spec2_list,
                pred_wave_list=pred_wave_list,
            )
        generator_loss = generator_output.loss / gradient_accumulation
        if generator_loss.isnan():
            raise ValueError("generator loss is NaN")

        context.generator_scaler.scale(generator_loss).backward()

        if batch_index % gradient_accumulation == 0:
            context.generator_scaler.step(context.generator_optimizer)
            context.generator_scaler.update()
            context.generator_optimizer.zero_grad()
            context.iteration += 1

        generator_results.append(generator_output.detach_cpu())

    if context.generator_scheduler is not None:
        context.generator_scheduler.step()
    if context.discriminator_scheduler is not None:
        context.discriminator_scheduler.step()

    return TrainingResults(
        train_generator=reduce_result(generator_results),
        train_discriminator=reduce_result(discriminator_results),
    )


@torch.no_grad()
def evaluate(context: TrainingContext) -> EvaluationResults:
    """評価値を計算する"""
    context.model.eval()
    if hasattr(context.generator_optimizer, "eval"):
        context.generator_optimizer.eval()  # type: ignore
    if hasattr(context.discriminator_optimizer, "eval"):
        context.discriminator_optimizer.eval()  # type: ignore

    batch: BatchOutput

    # test評価
    test_generator_list: list[GeneratorModelOutput] = []
    test_discriminator_list: list[DiscriminatorModelOutput] = []
    for batch in context.test_loader:
        batch = batch.to_device(context.device, non_blocking=True)
        spec1_list, spec2_list, pred_wave_list = context.model.forward(batch)
        generator_result = context.model.calc_generator(
            batch=batch,
            spec1_list=spec1_list,
            spec2_list=spec2_list,
            pred_wave_list=pred_wave_list,
        )
        discriminator_result = context.model.calc_discriminator(
            batch=batch,
            pred_wave_list=pred_wave_list,
        )
        test_generator_list.append(generator_result.detach_cpu())
        test_discriminator_list.append(discriminator_result.detach_cpu())
    test_generator = reduce_result(test_generator_list)
    test_discriminator = reduce_result(test_discriminator_list)

    # eval評価
    eval_result = None
    if context.eval_loader is not None:
        eval_result_list: list[EvaluatorOutput] = []
        for batch in context.eval_loader:
            batch = batch.to_device(context.device, non_blocking=True)
            evaluator_result: EvaluatorOutput = context.evaluator(batch)
            eval_result_list.append(evaluator_result.detach_cpu())
        eval_result = reduce_result(eval_result_list)

    # valid評価
    valid_result = None
    if context.valid_loader is not None:
        valid_result_list: list[EvaluatorOutput] = []
        for batch in context.valid_loader:
            batch = batch.to_device(context.device, non_blocking=True)
            evaluator_result: EvaluatorOutput = context.evaluator(batch)
            valid_result_list.append(evaluator_result.detach_cpu())
        valid_result = reduce_result(valid_result_list)

    return EvaluationResults(
        test_generator=test_generator,
        test_discriminator=test_discriminator,
        eval=eval_result,
        valid=valid_result,
    )


def save_predictor(
    context: TrainingContext, evaluation_results: EvaluationResults
) -> None:
    """評価結果に基づいてPredictorを保存する"""
    if evaluation_results.valid is not None:
        evaluation_value = float(calculate_value(evaluation_results.valid))
    else:
        evaluation_value = 0

    context.save_manager.save(value=evaluation_value, step=context.epoch)


def save_checkpoint(context: TrainingContext) -> None:
    """チェックポイント保存する"""
    torch.save(
        {
            "model": context.model.state_dict(),
            "generator_optimizer": context.generator_optimizer.state_dict(),
            "discriminator_optimizer": context.discriminator_optimizer.state_dict(),
            "generator_scaler": context.generator_scaler.state_dict(),
            "discriminator_scaler": context.discriminator_scaler.state_dict(),
            "logger": context.logger.state_dict(),
            "iteration": context.iteration,
            "epoch": context.epoch,
        },
        context.snapshot_path,
    )


def should_log_epoch(context: TrainingContext) -> bool:
    """ログ出力するかどうか判定する"""
    return context.epoch % context.config.train.log_epoch == 0


def should_eval_epoch(context: TrainingContext) -> bool:
    """評価実行するかどうか判定する"""
    return context.epoch % context.config.train.eval_epoch == 0


def should_snapshot_epoch(context: TrainingContext) -> bool:
    """スナップショット保存するかどうか判定する"""
    return context.epoch % context.config.train.snapshot_epoch == 0


def training_loop(context: TrainingContext) -> None:
    """学習ループ"""
    for _ in range(context.config.train.stop_epoch):
        context.epoch += 1
        if context.epoch > context.config.train.stop_epoch:
            break

        training_results = train_one_epoch(context)

        if should_log_epoch(context):
            summary = {
                "iteration": context.iteration,
                "epoch": context.epoch,
                "lr": context.generator_optimizer.param_groups[0]["lr"],
                "lr_discriminator": context.discriminator_optimizer.param_groups[0][
                    "lr"
                ],
            }
            summary.update(training_results.to_summary_dict())

            if should_eval_epoch(context):
                evaluation_results = evaluate(context)
                summary.update(evaluation_results.to_summary_dict())
                save_predictor(context, evaluation_results)

            context.logger.log(summary=summary, step=context.epoch)

        if should_snapshot_epoch(context):
            save_checkpoint(context)


def train(config_yaml_path: UPath, output_dir: Path) -> None:
    """機械学習モデルを学習する。スナップショットがあれば再開する。"""
    context = setup_training_context(config_yaml_path, output_dir)

    if context.snapshot_path.exists():
        load_snapshot(context)

    output_dir.mkdir(exist_ok=True, parents=True)
    (output_dir / "config.yaml").write_text(yaml.safe_dump(context.config.to_dict()))

    try:
        training_loop(context)
    finally:
        context.logger.close()


if __name__ == "__main__":
    parser = argparse.ArgumentParser()
    parser.add_argument("config_yaml_path", type=UPath)
    parser.add_argument("output_dir", type=Path)
    train(**vars(parser.parse_args()))<|MERGE_RESOLUTION|>--- conflicted
+++ resolved
@@ -405,16 +405,10 @@
                 pred_wave_list=pred_wave_list,
             )
         discriminator_loss = discriminator_output.loss / gradient_accumulation
-        if discriminator_loss.isnan():
+        if not discriminator_loss.isfinite():
             raise ValueError("discriminator loss is NaN")
 
-<<<<<<< HEAD
         context.discriminator_scaler.scale(discriminator_loss).backward()
-=======
-        loss = result.loss / gradient_accumulation
-        if not loss.isfinite():
-            raise ValueError("loss is NaN")
->>>>>>> 4f697c86
 
         if batch_index % gradient_accumulation == 0:
             context.discriminator_scaler.step(context.discriminator_optimizer)
@@ -432,7 +426,7 @@
                 pred_wave_list=pred_wave_list,
             )
         generator_loss = generator_output.loss / gradient_accumulation
-        if generator_loss.isnan():
+        if not generator_loss.isfinite():
             raise ValueError("generator loss is NaN")
 
         context.generator_scaler.scale(generator_loss).backward()
