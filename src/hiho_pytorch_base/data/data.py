"""データ処理モジュール"""

from dataclasses import dataclass

import numpy
import torch
from torch import Tensor

<<<<<<< HEAD
from hiho_pytorch_base.data.phoneme import ArpaPhoneme
from hiho_pytorch_base.data.sampling_data import (
    ResampleInterpolateKind,
    SamplingData,
)
from hiho_pytorch_base.data.wave import Wave
=======
from .sampling_data import SamplingData
>>>>>>> 4f697c86


@dataclass
class InputData:
    """データ処理前のデータ構造"""

    phonemes: list[ArpaPhoneme]
    f0_data: SamplingData
    volume_data: SamplingData
    silence_data: SamplingData
    spec_data: SamplingData  # NOTE: 対数メルスペクトログラム
    wave_data: Wave
    speaker_id: int


@dataclass
class OutputData:
    """データ処理後のデータ構造"""

    f0: Tensor  # (fL,)
    phoneme: Tensor  # (fL,)
    spec: Tensor  # (fL, ?) NOTE: 対数メルスペクトログラム
    framed_wave: Tensor  # (wfL, ?)
    wave_start_frame: Tensor
    speaker_id: Tensor


def get_notsilence_range(silence: numpy.ndarray, prepost_silence_length: int):
    """
    最初と最後の無音を除去したrangeを返す。

    一番最初や最後が無音でない場合はノイズとみなしてその区間も除去する。
    最小でもprepost_silence_lengthだけは確保する。
    """
    length = len(silence)

    ps = numpy.argwhere(numpy.logical_and(silence[:-1], ~silence[1:]))
    pre_length = ps[0][0] + 1 if len(ps) > 0 else 0
    pre_index = max(0, pre_length - prepost_silence_length)

    ps = numpy.argwhere(numpy.logical_and(~silence[:-1], silence[1:]))
    post_length = length - (ps[-1][0] + 1) if len(ps) > 0 else 0
    post_index = length - max(0, post_length - prepost_silence_length)
    return range(pre_index, post_index)


def create_frame_vowel_f0s(
    f0: numpy.ndarray,
    volume: numpy.ndarray,
    vowel_index: numpy.ndarray,
    durations: numpy.ndarray,
    frame_rate: float,
) -> numpy.ndarray:
    """母音ごとの重み付け平均を計算し、フレームにブロードキャストする"""
    if len(vowel_index) == 0:
        raise ValueError(
            "母音インデックスが空です。LABファイルに母音が含まれていない可能性があります。"
        )

    # 音素の時間範囲を計算
    phoneme_times = numpy.cumsum(numpy.concatenate([[0], durations]))
    vowel_start_times = phoneme_times[vowel_index]
    vowel_end_times = phoneme_times[vowel_index + 1]
    vowel_start_frames = (vowel_start_times * frame_rate).astype(int)
    vowel_end_frames = (vowel_end_times * frame_rate).astype(int)

    # F0をNaNに変換（F0=0は無声区間）
    f0_masked = f0.copy().astype(float)
    f0_masked[f0_masked == 0] = numpy.nan

    # dB → 振幅変換
    volume_amplitude = numpy.power(10, volume / 20.0)

    # 各母音セグメントを処理
    frame_length = int(phoneme_times[-1] * frame_rate)
    output_f0 = numpy.zeros(frame_length, dtype=numpy.float32)

    for start_frame, end_frame in zip(
        vowel_start_frames, vowel_end_frames, strict=True
    ):
        f0_segment = f0_masked[start_frame:end_frame]
        volume_segment = volume_amplitude[start_frame:end_frame]

        # 有効なF0値のみで重み付け平均を計算
        valid_mask = ~numpy.isnan(f0_segment)

        if numpy.any(valid_mask) and numpy.sum(volume_segment[valid_mask]) > 0:
            weighted_mean = numpy.sum(
                f0_segment[valid_mask] * volume_segment[valid_mask]
            ) / numpy.sum(volume_segment[valid_mask])
            value = weighted_mean
        else:
            value = 0.0
        output_f0[start_frame:end_frame] = value

    return output_f0


def create_frame_phoneme_ids(
    phonemes: list[ArpaPhoneme], frame_rate: float
) -> numpy.ndarray:
    """音素継続時間からフレームごとの音素ID配列を生成する"""
    frame_length = int(phonemes[-1].end * frame_rate)
    phoneme_ids = numpy.zeros(frame_length, dtype=numpy.int64)

    for phoneme in phonemes:
        start_frame = int(phoneme.start * frame_rate)
        end_frame = int(phoneme.end * frame_rate)
        end_frame = min(end_frame, frame_length)
        pid = ArpaPhoneme.phoneme_list.index(phoneme.phoneme)
        phoneme_ids[start_frame:end_frame] = pid

    return phoneme_ids


def preprocess(
    d: InputData,
    frame_size: int,
    sampling_rate: int,
    prepost_silence_frame_length: int,
    max_frame_length: int,
    wave_frame_length: int,
    is_eval: bool,
) -> OutputData:
    """全ての変換・検証・配列化処理を統合"""
    rng = numpy.random.default_rng()

    frame_rate = float(d.spec_data.rate)
    wave_rate = float(d.wave_data.sampling_rate)
    if wave_rate % frame_rate != 0:
        raise ValueError(
            f"wave_rate ({wave_rate}) はframe_rate ({frame_rate}) の整数倍である必要があります"
        )

    if frame_rate != float(sampling_rate / frame_size):
        raise ValueError(
            f"frame_rate ({frame_rate}) が期待値 ({float(sampling_rate / frame_size)}) と一致しません"
        )
    if wave_rate != sampling_rate:
        raise ValueError(
            f"wave_rate ({wave_rate}) が sampling_rate ({sampling_rate}) と一致しません"
        )

    f0 = d.f0_data.resample(
        sampling_rate=frame_rate, index=0, kind=ResampleInterpolateKind.nearest
    )
    volume = d.volume_data.resample(
        sampling_rate=frame_rate, index=0, kind=ResampleInterpolateKind.nearest
    )
    silence = d.silence_data.resample(
        sampling_rate=frame_rate, index=0, kind=ResampleInterpolateKind.nearest
    )
    spec = d.spec_data.array
    wave = d.wave_data.wave

    # 波形をフレーム化
    trimmed_wave_length = (len(wave) // frame_size) * frame_size
    wave = wave[:trimmed_wave_length]
    framed_wave = wave.reshape(-1, frame_size)
    del wave

    phoneme_id = create_frame_phoneme_ids(d.phonemes, frame_rate=frame_rate)

    # 母音ごとのF0重み付け平均を計算
    phoneme_durations = numpy.array(
        [p.duration for p in d.phonemes], dtype=numpy.float32
    )
    vowel_indices = [
        i
        for i, phoneme in enumerate(d.phonemes)
        if ArpaPhoneme.is_vowel(phoneme.phoneme)
    ]
    f0 = create_frame_vowel_f0s(
        f0=f0,
        volume=volume,
        vowel_index=numpy.array(vowel_indices),
        durations=phoneme_durations,
        frame_rate=frame_rate,
    )
    del volume

    # 長さと一貫性の検証（許容誤差は3フレーム）
    len_spec = int(len(spec))
    len_f0 = int(len(f0))
    len_lab = int(len(phoneme_id))
    len_sil = int(len(silence))
    len_wave_frames = int(len(framed_wave))
    frame_length = min(len_spec, len_f0, len_lab, len_sil, len_wave_frames)

    def _check_pair(a: int, b: int, what: str) -> None:
        if abs(a - b) > 3:
            raise ValueError(
                f"{what} の長さが一致しません: {a} vs {b} (許容:3フレーム)"
            )

    _check_pair(len_spec, frame_length, "spec")
    _check_pair(len_f0, frame_length, "f0")
    _check_pair(len_lab, frame_length, "LAB 由来フレーム数")
    _check_pair(len_sil, frame_length, "silence")
    _check_pair(len_wave_frames, frame_length, "wave 由来フレーム数")

    # 長さを最小のものに統一
    spec = spec[:frame_length]
    f0 = f0[:frame_length]
    silence = silence[:frame_length]
    phoneme_id = phoneme_id[:frame_length]
    framed_wave = framed_wave[:frame_length]

    # 最初と最後の無音を除去
    notsilence_range = get_notsilence_range(
        silence=silence, prepost_silence_length=prepost_silence_frame_length
    )
    del silence

    spec = spec[notsilence_range]
    f0 = f0[notsilence_range]
    phoneme_id = phoneme_id[notsilence_range]
    framed_wave = framed_wave[notsilence_range]

    trimmed_length = len(spec)
    if trimmed_length <= 0:
        raise ValueError("無音区間を除去した結果、フレーム長が0になりました")

    # フレーム範囲
    # NOTE: 評価時は全体を使い、学習時は最大長を超えたときだけ合わせる
    if is_eval:
        slice_length = trimmed_length
        slice_offset = 0
    elif trimmed_length > max_frame_length:
        slice_length = max_frame_length
        slice_offset = rng.integers(trimmed_length - slice_length + 1)
    else:
        slice_length = trimmed_length
        slice_offset = 0

    frame_start = slice_offset
    frame_stop = frame_start + slice_length
    frame_slice = slice(frame_start, frame_stop)

    f0 = f0[frame_slice]
    phoneme_id = phoneme_id[frame_slice]
    spec = spec[frame_slice]
    framed_wave = framed_wave[frame_slice]

    # 波形の切り出し
    # NOTE: 評価時は全体を使い、学習時は固定長にする
    if is_eval:
        wave_start_frame = 0
    elif slice_length >= wave_frame_length:
        wave_start_frame = rng.integers(slice_length - wave_frame_length + 1)
        framed_wave = framed_wave[
            wave_start_frame : wave_start_frame + wave_frame_length
        ]
    else:
        wave_start_frame = 0
        pad_length = wave_frame_length - slice_length

        spec_padding = numpy.zeros((pad_length, spec.shape[1]), dtype=spec.dtype)
        spec = numpy.concatenate([spec, spec_padding], axis=0)

        f0_padding = numpy.zeros(pad_length, dtype=f0.dtype)
        f0 = numpy.concatenate([f0, f0_padding], axis=0)

        phoneme_padding = numpy.zeros(pad_length, dtype=phoneme_id.dtype)
        phoneme_id = numpy.concatenate([phoneme_id, phoneme_padding], axis=0)

        wave_padding = numpy.zeros(
            (pad_length, framed_wave.shape[1]), dtype=framed_wave.dtype
        )
        framed_wave = numpy.concatenate([framed_wave, wave_padding], axis=0)

    return OutputData(
        f0=torch.from_numpy(f0).float(),
        phoneme=torch.from_numpy(phoneme_id).long(),
        spec=torch.from_numpy(spec).float(),
        framed_wave=torch.from_numpy(framed_wave).float(),
        wave_start_frame=torch.tensor(wave_start_frame).long(),
        speaker_id=torch.tensor(d.speaker_id).long(),
    )<|MERGE_RESOLUTION|>--- conflicted
+++ resolved
@@ -6,16 +6,9 @@
 import torch
 from torch import Tensor
 
-<<<<<<< HEAD
-from hiho_pytorch_base.data.phoneme import ArpaPhoneme
-from hiho_pytorch_base.data.sampling_data import (
-    ResampleInterpolateKind,
-    SamplingData,
-)
-from hiho_pytorch_base.data.wave import Wave
-=======
-from .sampling_data import SamplingData
->>>>>>> 4f697c86
+from .phoneme import ArpaPhoneme
+from .sampling_data import ResampleInterpolateKind, SamplingData
+from .wave import Wave
 
 
 @dataclass
