--- conflicted
+++ resolved
@@ -10,23 +10,12 @@
 from torch.utils.data import Dataset as BaseDataset
 from upath import UPath
 
-<<<<<<< HEAD
-from hiho_pytorch_base.config import DataFileConfig, DatasetConfig
-from hiho_pytorch_base.data.data import (
-    InputData,
-    OutputData,
-    preprocess,
-)
-from hiho_pytorch_base.data.phoneme import ArpaPhoneme
-from hiho_pytorch_base.data.sampling_data import SamplingData
-from hiho_pytorch_base.data.wave import Wave
-from hiho_pytorch_base.utility.upath_utility import to_local_path
-=======
 from .config import DataFileConfig, DatasetConfig
 from .data.data import InputData, OutputData, preprocess
+from .data.phoneme import ArpaPhoneme
 from .data.sampling_data import SamplingData
+from .data.wave import Wave
 from .utility.upath_utility import to_local_path
->>>>>>> 4f697c86
 
 
 @dataclass
