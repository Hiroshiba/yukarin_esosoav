--- conflicted
+++ resolved
@@ -7,11 +7,7 @@
 from pathlib import Path
 from typing import assert_never
 
-<<<<<<< HEAD
-=======
-import numpy
 from pydantic import TypeAdapter
->>>>>>> 46038d0b
 from torch.utils.data import Dataset as BaseDataset
 
 from hiho_pytorch_base.config import DataFileConfig, DatasetConfig
@@ -66,12 +62,7 @@
         if isinstance(data, LazyInputData):
             data = data.generate()
 
-        return preprocess(
-            data,
-            frame_rate=self.config.frame_rate,
-            frame_length=self.config.frame_length,
-            is_eval=self.is_eval,
-        )
+        return preprocess(data, is_eval=self.is_eval)
 
 
 class DatasetType(str, Enum):
@@ -196,77 +187,6 @@
     return datas
 
 
-<<<<<<< HEAD
-class Dataset(BaseDataset[OutputData]):
-    """メインのデータセット"""
-
-    def __init__(
-        self,
-        datas: Sequence[LazyInputData],
-        config: DatasetConfig,
-        is_eval: bool,
-    ):
-        self.datas = datas
-        self.config = config
-        self.is_eval = is_eval
-
-    def __len__(self):
-        """データセットのサイズ"""
-        return len(self.datas)
-
-    def __getitem__(self, i: int) -> OutputData:
-        """指定されたインデックスのデータを前処理して返す"""
-        data = self.datas[i]
-        if isinstance(data, LazyInputData):
-            data = data.generate()
-
-        return preprocess(data, is_eval=self.is_eval)
-
-
-class DatasetType(str, Enum):
-    """データセットタイプ"""
-
-    TRAIN = "train"
-    TEST = "test"
-    EVAL = "eval"
-    VALID = "valid"
-
-
-@dataclass
-class DatasetCollection:
-    """データセットコレクション"""
-
-    train: Dataset
-    """重みの更新に用いる"""
-
-    test: Dataset
-    """trainと同じドメインでモデルの過適合確認に用いる"""
-
-    eval: Dataset
-    """testと同じデータを評価に用いる"""
-
-    valid: Dataset | None
-    """trainやtestと異なり、評価専用に用いる"""
-
-    def get(self, type: DatasetType) -> Dataset:
-        """指定されたタイプのデータセットを返す"""
-        match type:
-            case DatasetType.TRAIN:
-                return self.train
-            case DatasetType.TEST:
-                return self.test
-            case DatasetType.EVAL:
-                return self.eval
-            case DatasetType.VALID:
-                if self.valid is None:
-                    raise ValueError("validデータセットが設定されていません")
-                return self.valid
-            case _:
-                assert_never(type)
-
-
-=======
->>>>>>> 46038d0b
 def create_dataset(config: DatasetConfig) -> DatasetCollection:
     """データセットを作成"""
     # TODO: accent_estimatorのようにHDF5に対応させ、docs/にドキュメントを書く
