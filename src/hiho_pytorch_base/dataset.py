"""データセットモジュール"""

import random
from collections.abc import Sequence
from dataclasses import dataclass
from enum import Enum
from pathlib import Path
from typing import assert_never

from pydantic import TypeAdapter
from torch.utils.data import Dataset as BaseDataset

from hiho_pytorch_base.config import DataFileConfig, DatasetConfig
from hiho_pytorch_base.data.data import (
    InputData,
    OutputData,
    preprocess,
)
from hiho_pytorch_base.data.phoneme import ArpaPhoneme
from hiho_pytorch_base.data.sampling_data import SamplingData


@dataclass
class LazyInputData:
    """遅延読み込み対応の入力データ構造"""

    f0_path: Path
    volume_path: Path
    lab_path: Path
    speaker_id: int

    def generate(self) -> InputData:
        """ファイルからデータを読み込んでDatasetInputを生成"""
        return InputData(
            phonemes=ArpaPhoneme.load_julius_list(self.lab_path),
            f0_data=SamplingData.load(self.f0_path),
            volume_data=SamplingData.load(self.volume_path),
            speaker_id=self.speaker_id,
        )


class Dataset(BaseDataset[OutputData]):
    """メインのデータセット"""

    def __init__(
        self,
        datas: Sequence[LazyInputData],
        config: DatasetConfig,
        is_eval: bool,
    ):
        self.datas = datas
        self.config = config
        self.is_eval = is_eval

    def __len__(self):
        """データセットのサイズ"""
        return len(self.datas)

    def __getitem__(self, i: int) -> OutputData:
        """指定されたインデックスのデータを前処理して返す"""
<<<<<<< HEAD
        data = self.datas[i]
        if isinstance(data, LazyInputData):
            data = data.generate()

        return preprocess(data, is_eval=self.is_eval)
=======
        try:
            return preprocess(
                self.datas[i].generate(),
                frame_rate=self.config.frame_rate,
                frame_length=self.config.frame_length,
                is_eval=self.is_eval,
            )
        except Exception as e:
            raise RuntimeError(
                f"データ処理に失敗しました: index={i} data={self.datas[i]}"
            ) from e
>>>>>>> 6b2e20fc


class DatasetType(str, Enum):
    """データセットタイプ"""

    TRAIN = "train"
    TEST = "test"
    EVAL = "eval"
    VALID = "valid"


@dataclass
class DatasetCollection:
    """データセットコレクション"""

    train: Dataset
    """重みの更新に用いる"""

    test: Dataset
    """trainと同じドメインでモデルの過適合確認に用いる"""

    eval: Dataset | None
    """testと同じデータを評価に用いる"""

    valid: Dataset | None
    """trainやtestと異なり、評価専用に用いる"""

    def get(self, type: DatasetType) -> Dataset:
        """指定されたタイプのデータセットを返す"""
        match type:
            case DatasetType.TRAIN:
                return self.train
            case DatasetType.TEST:
                return self.test
            case DatasetType.EVAL:
                if self.eval is None:
                    raise ValueError("evalデータセットが設定されていません")
                return self.eval
            case DatasetType.VALID:
                if self.valid is None:
                    raise ValueError("validデータセットが設定されていません")
                return self.valid
            case _:
                assert_never(type)


PathMap = dict[str, Path]
"""パスマップ。stemをキー、パスを値とする辞書型"""


def _load_pathlist(pathlist_path: Path, root_dir: Path) -> PathMap:
    """pathlistファイルを読み込みんでパスマップを返す。"""
    path_list = [root_dir / p for p in pathlist_path.read_text().splitlines()]
    return {p.stem: p for p in path_list}


def get_data_paths(
    root_dir: Path | None, pathlist_paths: list[Path]
) -> tuple[list[str], list[PathMap]]:
    """複数のpathlistファイルからstemリストとパスマップを返す。整合性も確認する。"""
    if len(pathlist_paths) == 0:
        raise ValueError("少なくとも1つのpathlist設定が必要です")

    if root_dir is None:
        root_dir = Path(".")

    path_mappings: list[PathMap] = []

    # 最初のpathlistをベースにstemリストを作成
    first_pathlist_path = pathlist_paths[0]
    first_paths = _load_pathlist(first_pathlist_path, root_dir)
    fn_list = sorted(first_paths.keys())
    assert len(fn_list) > 0, f"ファイルが存在しません: {first_pathlist_path}"

    path_mappings.append(first_paths)

    # 残りのpathlistが同じstemセットを持つかチェック
    for pathlist_path in pathlist_paths[1:]:
        paths = _load_pathlist(pathlist_path, root_dir)
        assert set(fn_list) == set(paths.keys()), (
            f"ファイルが一致しません: {pathlist_path} (expected: {len(fn_list)}, got: {len(paths)})"
        )
        path_mappings.append(paths)

    return fn_list, path_mappings


def get_datas(config: DataFileConfig) -> list[LazyInputData]:
    """データを取得"""
    (
        fn_list,
        (
            f0_pathmappings,
            volume_pathmappings,
            lab_pathmappings,
        ),
    ) = get_data_paths(
        config.root_dir,
        [
            config.f0_pathlist_path,
            config.volume_pathlist_path,
            config.lab_pathlist_path,
        ],
    )

    fn_each_speaker = TypeAdapter(dict[str, list[str]]).validate_json(
        config.speaker_dict_path.read_text()
    )
    speaker_ids = {
        fn: speaker_id
        for speaker_id, fns in enumerate(fn_each_speaker.values())
        for fn in fns
    }

    datas = [
        LazyInputData(
            f0_path=f0_pathmappings[fn],
            volume_path=volume_pathmappings[fn],
            lab_path=lab_pathmappings[fn],
            speaker_id=speaker_ids[fn],
        )
        for fn in fn_list
    ]
    return datas


def create_dataset(config: DatasetConfig) -> DatasetCollection:
    """データセットを作成"""
    # TODO: accent_estimatorのようにHDF5に対応させ、docs/にドキュメントを書く
    datas = get_datas(config.train)

    if config.seed is not None:
        random.Random(config.seed).shuffle(datas)

    tests, trains = datas[: config.test_num], datas[config.test_num :]

    def _wrapper(datas: list[LazyInputData], is_eval: bool) -> Dataset:
        if is_eval:
            datas = datas * config.eval_times_num
        dataset = Dataset(datas=datas, config=config, is_eval=is_eval)
        return dataset

    return DatasetCollection(
        train=_wrapper(trains, is_eval=False),
        test=_wrapper(tests, is_eval=False),
        eval=(_wrapper(tests, is_eval=True) if config.eval_for_test else None),
        valid=(
            _wrapper(get_datas(config.valid), is_eval=True)
            if config.valid is not None
            else None
        ),
    )<|MERGE_RESOLUTION|>--- conflicted
+++ resolved
@@ -58,25 +58,15 @@
 
     def __getitem__(self, i: int) -> OutputData:
         """指定されたインデックスのデータを前処理して返す"""
-<<<<<<< HEAD
-        data = self.datas[i]
-        if isinstance(data, LazyInputData):
-            data = data.generate()
-
-        return preprocess(data, is_eval=self.is_eval)
-=======
         try:
             return preprocess(
                 self.datas[i].generate(),
-                frame_rate=self.config.frame_rate,
-                frame_length=self.config.frame_length,
                 is_eval=self.is_eval,
             )
         except Exception as e:
             raise RuntimeError(
                 f"データ処理に失敗しました: index={i} data={self.datas[i]}"
             ) from e
->>>>>>> 6b2e20fc
 
 
 class DatasetType(str, Enum):
