--- conflicted
+++ resolved
@@ -2,18 +2,10 @@
 
 from torch import Tensor, nn
 
-<<<<<<< HEAD
-from hiho_pytorch_base.config import NetworkConfig
-from hiho_pytorch_base.network.acoustic_predictor import (
-    AcousticPredictor,
-)
-from hiho_pytorch_base.network.conformer.encoder import Encoder
-from hiho_pytorch_base.network.vocoder import Vocoder
-=======
 from ..config import NetworkConfig
+from .acoustic_predictor import AcousticPredictor
 from .conformer.encoder import Encoder
-from .transformer.utility import make_non_pad_mask
->>>>>>> 4f697c86
+from .vocoder import Vocoder
 
 
 class Predictor(nn.Module):
