--- conflicted
+++ resolved
@@ -66,27 +66,21 @@
         combined_features = feature_vector + variable_features  # (B, ?)
 
         speaker_embedding = self.speaker_embedder(speaker_id)  # (B, ?)
+
         final_features = torch.cat(
             [combined_features, speaker_embedding], dim=1
         )  # (B, ?)
 
-<<<<<<< HEAD
-        h = self.pre_layer(final_features)
+        h = self.pre_layer(final_features)  # (B, ?)
 
-        h = h.unsqueeze(1)
+        h = h.unsqueeze(1)  # (B, 1, ?)
 
-        h, _ = self.conformer_encoder(h)
+        h, _ = self.conformer_encoder(h)  # (B, 1, ?)
 
-        h = h.squeeze(1)
+        h = h.squeeze(1)  # (B, ?)
 
-        vector_output = self.vector_head(h)
-        scalar_output = self.scalar_head(h).squeeze(-1)
-=======
-        hidden = self.main_layers(final_features)  # (B, ?)
-
-        vector_output = self.vector_head(hidden)  # (B, ?)
-        scalar_output = self.scalar_head(hidden).squeeze(-1)  # (B,)
->>>>>>> 9aa97b5f
+        vector_output = self.vector_head(h)  # (B, ?)
+        scalar_output = self.scalar_head(h).squeeze(-1)  # (B,)
 
         return vector_output, scalar_output
 
