"""機械学習プロジェクトの設定モジュール"""

from pathlib import Path
from typing import Any, Self

from pydantic import BaseModel, ConfigDict, Field

from hiho_pytorch_base.utility.git_utility import get_branch_name, get_commit_id
from hiho_pytorch_base.utility.upath_utility import UPathField


class _Model(BaseModel):
    model_config = ConfigDict(arbitrary_types_allowed=True)


class DataFileConfig(_Model):
    """データファイルの設定"""

    f0_pathlist_path: UPathField
    volume_pathlist_path: UPathField
    lab_pathlist_path: UPathField
    silence_pathlist_path: UPathField
    spec_pathlist_path: UPathField
    speaker_dict_path: UPathField
    root_dir: UPathField | None


class DatasetConfig(_Model):
    """データセット全体の設定"""

    train: DataFileConfig
    valid: DataFileConfig | None = None
<<<<<<< HEAD
    prepost_silence_length: int
    max_sampling_length: int
=======
    train_num: int | None = None
>>>>>>> a5e67902
    test_num: int
    eval_for_test: bool
    eval_times_num: int = 1
    seed: int = 0


class NetworkConfig(_Model):
    """ニューラルネットワークの設定"""

    phoneme_size: int
    phoneme_embedding_size: int
    f0_embedding_size: int
    hidden_size: int
    conformer_block_num: int
    conformer_dropout_rate: float
    speaker_size: int
    speaker_embedding_size: int
    output_size: int
    postnet_layers: int
    postnet_kernel_size: int
    postnet_dropout: float


class ModelConfig(_Model):
    """モデルの設定"""

    pass


class TrainConfig(_Model):
    """学習の設定"""

    batch_size: int
    gradient_accumulation: int = 1
    eval_batch_size: int
    log_epoch: int
    eval_epoch: int
    snapshot_epoch: int
    stop_epoch: int
    model_save_num: int
    optimizer: dict[str, Any]
    scheduler: dict[str, Any] | None = None
    weight_initializer: str | None = None
    pretrained_predictor_path: Path | None = None
    prefetch_workers: int = 256
    preprocess_workers: int = 0
    use_gpu: bool = True
    use_amp: bool = True


class ProjectConfig(_Model):
    """プロジェクトの設定"""

    name: str
    tags: dict[str, Any] = Field(default_factory=dict)
    category: str | None = None


class Config(_Model):
    """機械学習の全設定"""

    dataset: DatasetConfig
    network: NetworkConfig
    model: ModelConfig
    train: TrainConfig
    project: ProjectConfig

    @classmethod
    def from_dict(cls, d: dict[str, Any]) -> Self:
        """辞書から設定オブジェクトを作成"""
        backward_compatible(d)
        return cls.model_validate(d)

    def to_dict(self) -> dict[str, Any]:
        """辞書に変換"""
        return self.model_dump(mode="json")

    def validate_config(self) -> None:
        """設定の妥当性を検証"""
        assert self.train.eval_epoch % self.train.log_epoch == 0

    def add_git_info(self) -> None:
        """Git情報をプロジェクトタグに追加"""
        self.project.tags["git-commit-id"] = get_commit_id()
        self.project.tags["git-branch-name"] = get_branch_name()


def backward_compatible(d: dict[str, Any]) -> None:
    """設定の後方互換性を保つための変換"""
    pass<|MERGE_RESOLUTION|>--- conflicted
+++ resolved
@@ -30,12 +30,9 @@
 
     train: DataFileConfig
     valid: DataFileConfig | None = None
-<<<<<<< HEAD
     prepost_silence_length: int
     max_sampling_length: int
-=======
     train_num: int | None = None
->>>>>>> a5e67902
     test_num: int
     eval_for_test: bool
     eval_times_num: int = 1
