dataset:
  train:
    f0_pathlist_path: "tests/data/test_data/train_f0_pathlist.txt"
    volume_pathlist_path: "tests/data/test_data/train_volume_pathlist.txt"
    lab_pathlist_path: "tests/data/test_data/train_lab_pathlist.txt"
    silence_pathlist_path: "tests/data/test_data/train_silence_pathlist.txt"
    spec_pathlist_path: "tests/data/test_data/train_spec_pathlist.txt"
    speaker_dict_path: "tests/data/test_data/speaker_dict.json"
    root_dir: "tests/data/test_data"
  valid:
    f0_pathlist_path: "tests/data/test_data/valid_f0_pathlist.txt"
    volume_pathlist_path: "tests/data/test_data/valid_volume_pathlist.txt"
    lab_pathlist_path: "tests/data/test_data/valid_lab_pathlist.txt"
    silence_pathlist_path: "tests/data/test_data/valid_silence_pathlist.txt"
    spec_pathlist_path: "tests/data/test_data/valid_spec_pathlist.txt"
    speaker_dict_path: "tests/data/test_data/speaker_dict.json"
    root_dir: "tests/data/test_data"
<<<<<<< HEAD
  prepost_silence_length: 500
  max_sampling_length: 100
  test_num: 16
=======
  train_num: null
  test_num: 10
>>>>>>> a5e67902
  eval_for_test: true
  eval_times_num: 1
  seed: 42

network:
  phoneme_size: 49
  phoneme_embedding_size: 24
  f0_embedding_size: 4
  hidden_size: 32
  conformer_block_num: 4
  conformer_dropout_rate: 0.1
  speaker_size: 3
  speaker_embedding_size: 8
  output_size: 80
  postnet_layers: 5
  postnet_kernel_size: 5
  postnet_dropout: 0.1

model: {}

train:
  batch_size: 4
  gradient_accumulation: 2
  eval_batch_size: 8
  log_epoch: 1
  eval_epoch: 2
  snapshot_epoch: 4
  stop_epoch: 10
  model_save_num: 2
  optimizer:
    name: "RAdamScheduleFree"
    lr: 0.003
  scheduler: null
  prefetch_workers: 256
  preprocess_workers: 0
  use_gpu: false
  use_amp: false

project:
  name: "test_project"
  category: "test"<|MERGE_RESOLUTION|>--- conflicted
+++ resolved
@@ -15,14 +15,10 @@
     spec_pathlist_path: "tests/data/test_data/valid_spec_pathlist.txt"
     speaker_dict_path: "tests/data/test_data/speaker_dict.json"
     root_dir: "tests/data/test_data"
-<<<<<<< HEAD
   prepost_silence_length: 500
   max_sampling_length: 100
-  test_num: 16
-=======
   train_num: null
   test_num: 10
->>>>>>> a5e67902
   eval_for_test: true
   eval_times_num: 1
   seed: 42
