dataset:
  train:
    f0_pathlist_path: "tests/data/test_data/train_f0_pathlist.txt"
    volume_pathlist_path: "tests/data/test_data/train_volume_pathlist.txt"
    lab_pathlist_path: "tests/data/test_data/train_lab_pathlist.txt"
    silence_pathlist_path: "tests/data/test_data/train_silence_pathlist.txt"
    spec_pathlist_path: "tests/data/test_data/train_spec_pathlist.txt"
    wave_pathlist_path: "tests/data/test_data/train_wave_pathlist.txt"
    speaker_dict_path: "tests/data/test_data/speaker_dict.json"
    root_dir: "tests/data/test_data"
  valid:
    f0_pathlist_path: "tests/data/test_data/valid_f0_pathlist.txt"
    volume_pathlist_path: "tests/data/test_data/valid_volume_pathlist.txt"
    lab_pathlist_path: "tests/data/test_data/valid_lab_pathlist.txt"
    silence_pathlist_path: "tests/data/test_data/valid_silence_pathlist.txt"
    spec_pathlist_path: "tests/data/test_data/valid_spec_pathlist.txt"
    wave_pathlist_path: "tests/data/test_data/valid_wave_pathlist.txt"
    speaker_dict_path: "tests/data/test_data/speaker_dict.json"
    root_dir: "tests/data/test_data"
  frame_size: 256
  sampling_rate: 8000
  prepost_silence_frame_length: 5
  max_frame_length: 50
  wave_frame_length: 5
  train_num: null
  test_num: 10
  eval_for_test: true
  eval_times_num: 1
  seed: 42

network:
<<<<<<< HEAD
  acoustic:
    phoneme_size: 49
    phoneme_embedding_size: 24
    f0_embedding_size: 4
    hidden_size: 32
    conformer_block_num: 4
    conformer_dropout_rate: 0.1
    speaker_size: 3
    speaker_embedding_size: 8
    output_size: 80
    postnet_layers: 5
    postnet_kernel_size: 5
    postnet_dropout: 0.1
  vocoder:
    upsample_rates: [16, 16]
    upsample_kernel_sizes: [32, 32]
    upsample_initial_channel: 8
    resblock: "1"
    resblock_kernel_sizes: [3]
    resblock_dilation_sizes: [[1, 3, 5]]
  discriminator:
    mpd_initial_channel: 8
    msd_initial_channel: 32
  frame_size: 256
  sampling_rate: 8000
=======
  feature_vector_size: 8
  feature_variable_size: 16
  hidden_size: 16
  target_vector_size: 3
  conformer_block_num: 2
  conformer_dropout_rate: 0.1
  speaker_size: 3
  speaker_embedding_size: 4
>>>>>>> 4f697c86

model:
  # FIXME: あとでhifi-ganの実装と合わせる
  acoustic_loss1_weight: 1.0
  acoustic_loss2_weight: 1.0
  vocoder_spec_loss_weight: 45.0
  vocoder_adv_loss_weight: 1.0
  vocoder_fm_loss_weight: 2.0

train:
  batch_size: 4
  gradient_accumulation: 2
  eval_batch_size: 8
  log_epoch: 2
  eval_epoch: 4
  snapshot_epoch: 4
  stop_epoch: 20
  model_save_num: 2
  generator_optimizer:
    name: "RAdamScheduleFree"
    lr: 0.003
  discriminator_optimizer:
    name: "RAdamScheduleFree"
    lr: 0.003
  generator_scheduler: null
  discriminator_scheduler: null
  prefetch_workers: 256
  preprocess_workers: 0
  use_gpu: false
  use_amp: false

project:
  name: "test_project"
  category: "test"<|MERGE_RESOLUTION|>--- conflicted
+++ resolved
@@ -29,7 +29,6 @@
   seed: 42
 
 network:
-<<<<<<< HEAD
   acoustic:
     phoneme_size: 49
     phoneme_embedding_size: 24
@@ -55,16 +54,6 @@
     msd_initial_channel: 32
   frame_size: 256
   sampling_rate: 8000
-=======
-  feature_vector_size: 8
-  feature_variable_size: 16
-  hidden_size: 16
-  target_vector_size: 3
-  conformer_block_num: 2
-  conformer_dropout_rate: 0.1
-  speaker_size: 3
-  speaker_embedding_size: 4
->>>>>>> 4f697c86
 
 model:
   # FIXME: あとでhifi-ganの実装と合わせる
